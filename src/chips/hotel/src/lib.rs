--- conflicted
+++ resolved
@@ -9,14 +9,9 @@
 extern crate main;
 extern crate support;
 
-<<<<<<< HEAD
-#[macro_use]
-mod helpers;
 #[macro_use]
 pub mod io;
 
-=======
->>>>>>> 39fb78d9
 pub mod chip;
 pub mod gpio;
 pub mod pinmux;
@@ -115,7 +110,6 @@
     cortexm3::nvic::disable_all();
     cortexm3::nvic::clear_all_pending();
     cortexm3::nvic::enable_all();
-<<<<<<< HEAD
 }
 
 unsafe extern "C" fn hard_fault_handler() {
@@ -169,6 +163,4 @@
            stacked_r0, stacked_r1, stacked_r2, stacked_r3,
            stacked_r12, stacked_lr, stacked_pc, stacked_prs,
            faulting_stack as u32, shcsr, cfsr, hfsr);
-=======
->>>>>>> 39fb78d9
 }