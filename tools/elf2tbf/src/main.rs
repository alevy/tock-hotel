extern crate elf;
extern crate getopts;

use getopts::Options;
use std::cmp;
use std::env;
use std::fs::File;
use std::io::Write;
use std::io;
use std::mem;
use std::path::Path;
use std::slice;


#[repr(C, packed)]
#[derive(Clone, Copy, Debug)]
struct LoadInfo {
    rel_data_size: u32,
    entry_loc: u32,        /* Entry point for user application */
    init_data_loc: u32,    /* Data initialization information in flash */
    init_data_size: u32,   /* Size of initialization information */
    got_start_offset: u32, /* Offset in memory to start of GOT */
    got_end_offset: u32,   /* Offset in memory to end of GOT */
    bss_start_offset: u32, /* Offset in memory to start of BSS */
    bss_end_offset: u32    /* Offset in memory to end of BSS */
}

fn main() {
    let args: Vec<String> = env::args().collect();
    let program = args[0].clone();
    let mut opts = Options::new();
    opts.optopt("o", "", "set output file name", "OUTFILE");

    let matches = match opts.parse(&args[1..]) {
        Ok(m) => { m }
        Err(f) => { panic!(f.to_string()) }
    };
    let output = matches.opt_str("o");
    let input = if !matches.free.is_empty() {
        matches.free[0].clone()
    } else {
        print_usage(&program, opts);
        return;
    };


    let path = Path::new(&input);
    let file = match elf::File::open_path(&path) {
        Ok(f) => f,
        Err(e) => panic!("Error: {:?}", e),
    };

    match output {
        None => {
            let mut out = io::stdout();
            do_work(&file, &mut out)
        }
        Some(name) => match File::create(Path::new(&name)) {
            Ok(mut f) => do_work(&file, &mut f),
            Err(e) => panic!("Error: {:?}", e),
        }
    }.expect("Failed to write output");
}

fn print_usage(program: &str, opts: Options) {
    let brief = format!("Usage: {} [-o OUTFILE] FILE", program);
    print!("{}", opts.usage(&brief));
}

fn get_section<'a>(input: &'a elf::File, name: &str) -> &'a elf::Section {
    match input.get_section(name) {
        Some(s) => {
            s
        },
        None => panic!("Failed to look up {} section", name),
    }
}

unsafe fn as_byte_slice<'a, T: Copy>(input: &'a T) -> &'a [u8] {
    slice::from_raw_parts(
        input as *const T as *const u8,
        mem::size_of::<T>())
}

fn do_work(input: &elf::File, output: &mut Write) -> io::Result<()> {
    let (rel_data_size, rel_data) = match input.sections.iter()
            .find(|section| section.shdr.name == ".rel.data".as_ref()) {
        Some(section) => {
            (section.shdr.size, section.data.as_ref())
        },
        None => (0 as u64, &[] as &[u8])

    };
    let text = get_section(input, ".text");
    let got = get_section(input, ".got");
    let data = get_section(input, ".data");
    let bss = get_section(input, ".bss");

    let load_info = LoadInfo {
        rel_data_size: rel_data_size as u32,
        entry_loc: (input.ehdr.entry ^ 0x80000000) as u32,
        init_data_loc: text.shdr.size as u32,
        init_data_size: (data.shdr.size + got.shdr.size) as u32,
        got_start_offset: 0,
        got_end_offset: got.shdr.size as u32,
        bss_start_offset: bss.shdr.addr as u32,
        bss_end_offset: (bss.shdr.addr + bss.shdr.size) as u32
    };

    let load_info_bytes = unsafe { as_byte_slice(&load_info) };

    let mut total_len : u32 =
        (mem::size_of::<u32>() +
        load_info_bytes.len() +
        rel_data.len() +
        text.data.len() +
        got.data.len() +
        data.data.len()) as u32;
<<<<<<< HEAD

    let pad = if total_len.count_ones() > 1 {
        let power2len = 1 << (32 - total_len.leading_zeros());
        power2len - total_len
    } else {
        0
    };
    total_len = total_len + pad;
=======
>>>>>>> 37c12dd3

    let pad = if total_len.count_ones() > 1 {
        let power2len = 1 << (32 - total_len.leading_zeros());
        power2len - total_len
    } else {
        0
    };
    total_len = total_len + pad;

    try!(output.write_all(unsafe { as_byte_slice(&total_len) }));

    try!(output.write_all(load_info_bytes));

    try!(output.write_all(rel_data.as_ref()));

    try!(output.write_all(text.data.as_ref()));
    try!(output.write_all(got.data.as_ref()));
    try!(output.write_all(data.data.as_ref()));

    let mut pad = pad as usize;
    let zero_buf = [0u8; 512];
    while pad > 0 {
        let amount_to_write = cmp::min(zero_buf.len(), pad);
        pad -= try!(output.write(&zero_buf[..amount_to_write]));
    }

    Ok(())
}
<|MERGE_RESOLUTION|>--- conflicted
+++ resolved
@@ -116,17 +116,6 @@
         text.data.len() +
         got.data.len() +
         data.data.len()) as u32;
-<<<<<<< HEAD
-
-    let pad = if total_len.count_ones() > 1 {
-        let power2len = 1 << (32 - total_len.leading_zeros());
-        power2len - total_len
-    } else {
-        0
-    };
-    total_len = total_len + pad;
-=======
->>>>>>> 37c12dd3
 
     let pad = if total_len.count_ones() > 1 {
         let power2len = 1 << (32 - total_len.leading_zeros());
